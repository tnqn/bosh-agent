package platform

import (
	"bytes"
	"errors"
	"fmt"
	"os"
	"path"
	"path/filepath"
	"regexp"
	"strings"
	"text/template"
	"time"

	boshdpresolv "github.com/cloudfoundry/bosh-agent/infrastructure/devicepathresolver"
	bosherr "github.com/cloudfoundry/bosh-agent/internal/github.com/cloudfoundry/bosh-utils/errors"
	boshcmd "github.com/cloudfoundry/bosh-agent/internal/github.com/cloudfoundry/bosh-utils/fileutil"
	boshlog "github.com/cloudfoundry/bosh-agent/internal/github.com/cloudfoundry/bosh-utils/logger"
	boshretry "github.com/cloudfoundry/bosh-agent/internal/github.com/cloudfoundry/bosh-utils/retrystrategy"
	boshsys "github.com/cloudfoundry/bosh-agent/internal/github.com/cloudfoundry/bosh-utils/system"
	boshcert "github.com/cloudfoundry/bosh-agent/platform/cert"
	boshdevutil "github.com/cloudfoundry/bosh-agent/platform/deviceutil"
	boshdisk "github.com/cloudfoundry/bosh-agent/platform/disk"
	boshnet "github.com/cloudfoundry/bosh-agent/platform/net"
	boshstats "github.com/cloudfoundry/bosh-agent/platform/stats"
	boshvitals "github.com/cloudfoundry/bosh-agent/platform/vitals"
	boshsettings "github.com/cloudfoundry/bosh-agent/settings"
	boshdir "github.com/cloudfoundry/bosh-agent/settings/directories"
	boshdirs "github.com/cloudfoundry/bosh-agent/settings/directories"
)

const (
	ephemeralDiskPermissions  = os.FileMode(0750)
	persistentDiskPermissions = os.FileMode(0700)

	logDirPermissions      = os.FileMode(0750)
	runDirPermissions      = os.FileMode(0750)
	userBaseDirPermissions = os.FileMode(0755)
	tmpDirPermissions      = os.FileMode(0755) // 0755 to make sure that vcap user can use new temp dir

	sshDirPermissions          = os.FileMode(0700)
	sshAuthKeysFilePermissions = os.FileMode(0600)

	minRootEphemeralSpaceInBytes = uint64(1024 * 1024 * 1024)
)

type LinuxOptions struct {
	// When set to true loop back device
	// is not going to be overlayed over /tmp to limit /tmp dir size
	UseDefaultTmpDir bool

	// When set to true persistent disk will be assumed to be pre-formatted;
	// otherwise agent will partition and format it right before mounting
	UsePreformattedPersistentDisk bool

	// When set to true persistent disk will be mounted as a bind-mount
	BindMountPersistentDisk bool

	// When set to true and no ephemeral disk is mounted, the agent will create
	// a partition on the same device as the root partition to use as the
	// ephemeral disk
	CreatePartitionIfNoEphemeralDisk bool

	// Strategy for resolving device paths;
	// possible values: virtio, scsi, ''
	DevicePathResolutionType string
}

type linux struct {
	fs                     boshsys.FileSystem
	cmdRunner              boshsys.CmdRunner
	collector              boshstats.Collector
	compressor             boshcmd.Compressor
	copier                 boshcmd.Copier
	dirProvider            boshdirs.Provider
	vitalsService          boshvitals.Service
	cdutil                 boshdevutil.DeviceUtil
	diskManager            boshdisk.Manager
	netManager             boshnet.Manager
	certManager            boshcert.Manager
	monitRetryStrategy     boshretry.RetryStrategy
	devicePathResolver     boshdpresolv.DevicePathResolver
	diskScanDuration       time.Duration
	options                LinuxOptions
	logger                 boshlog.Logger
	defaultNetworkResolver boshsettings.DefaultNetworkResolver
}

func NewLinuxPlatform(
	fs boshsys.FileSystem,
	cmdRunner boshsys.CmdRunner,
	collector boshstats.Collector,
	compressor boshcmd.Compressor,
	copier boshcmd.Copier,
	dirProvider boshdirs.Provider,
	vitalsService boshvitals.Service,
	cdutil boshdevutil.DeviceUtil,
	diskManager boshdisk.Manager,
	netManager boshnet.Manager,
	certManager boshcert.Manager,
	monitRetryStrategy boshretry.RetryStrategy,
	devicePathResolver boshdpresolv.DevicePathResolver,
	diskScanDuration time.Duration,
	options LinuxOptions,
	logger boshlog.Logger,
	defaultNetworkResolver boshsettings.DefaultNetworkResolver,
) Platform {
	return &linux{
		fs:                     fs,
		cmdRunner:              cmdRunner,
		collector:              collector,
		compressor:             compressor,
		copier:                 copier,
		dirProvider:            dirProvider,
		vitalsService:          vitalsService,
		cdutil:                 cdutil,
		diskManager:            diskManager,
		netManager:             netManager,
		certManager:            certManager,
		monitRetryStrategy:     monitRetryStrategy,
		devicePathResolver:     devicePathResolver,
		diskScanDuration:       diskScanDuration,
		options:                options,
		logger:                 logger,
		defaultNetworkResolver: defaultNetworkResolver,
	}
}

const logTag = "linuxPlatform"

func (p linux) GetFs() (fs boshsys.FileSystem) {
	return p.fs
}

func (p linux) GetRunner() (runner boshsys.CmdRunner) {
	return p.cmdRunner
}

func (p linux) GetCompressor() (runner boshcmd.Compressor) {
	return p.compressor
}

func (p linux) GetCopier() (runner boshcmd.Copier) {
	return p.copier
}

func (p linux) GetDirProvider() (dirProvider boshdir.Provider) {
	return p.dirProvider
}

func (p linux) GetVitalsService() (service boshvitals.Service) {
	return p.vitalsService
}

func (p linux) GetFileContentsFromCDROM(fileName string) (content []byte, err error) {
	contents, err := p.cdutil.GetFilesContents([]string{fileName})
	if err != nil {
		return []byte{}, err
	}

	return contents[0], nil
}

func (p linux) GetFilesContentsFromDisk(diskPath string, fileNames []string) ([][]byte, error) {
	return p.diskManager.GetDiskUtil(diskPath).GetFilesContents(fileNames)
}

func (p linux) GetDevicePathResolver() (devicePathResolver boshdpresolv.DevicePathResolver) {
	return p.devicePathResolver
}

func (p linux) SetupNetworking(networks boshsettings.Networks) (err error) {
	return p.netManager.SetupNetworking(networks, nil)
}

func (p linux) GetConfiguredNetworkInterfaces() ([]string, error) {
	return p.netManager.GetConfiguredNetworkInterfaces()
}

func (p linux) GetCertManager() boshcert.Manager {
	return p.certManager
}

func (p linux) GetHostPublicKey() (string, error) {
	hostPublicKeyPath := "/etc/ssh/ssh_host_rsa_key.pub"
	hostPublicKey, err := p.fs.ReadFileString(hostPublicKeyPath)
	if err != nil {
		return "", bosherr.WrapErrorf(err, "Unable to read host public key file: %s", hostPublicKeyPath)
	}
	return hostPublicKey, nil
}

func (p linux) SetupRuntimeConfiguration() (err error) {
	_, _, _, err = p.cmdRunner.RunCommand("bosh-agent-rc")
	if err != nil {
		err = bosherr.WrapError(err, "Shelling out to bosh-agent-rc")
	}
	return
}

func (p linux) CreateUser(username, password, basePath string) error {
	err := p.fs.MkdirAll(basePath, userBaseDirPermissions)
	if err != nil {
		return bosherr.WrapError(err, "Making user base path")
	}

	args := []string{"-m", "-b", basePath, "-s", "/bin/bash"}

	if password != "" {
		args = append(args, "-p", password)
	}

	args = append(args, username)

	_, _, _, err = p.cmdRunner.RunCommand("useradd", args...)
	if err != nil {
		return bosherr.WrapError(err, "Shelling out to useradd")
	}
	return nil
}

func (p linux) AddUserToGroups(username string, groups []string) error {
	_, _, _, err := p.cmdRunner.RunCommand("usermod", "-G", strings.Join(groups, ","), username)
	if err != nil {
		return bosherr.WrapError(err, "Shelling out to usermod")
	}
	return nil
}

func (p linux) DeleteEphemeralUsersMatching(reg string) error {
	compiledReg, err := regexp.Compile(reg)
	if err != nil {
		return bosherr.WrapError(err, "Compiling regexp")
	}

	matchingUsers, err := p.findEphemeralUsersMatching(compiledReg)
	if err != nil {
		return bosherr.WrapError(err, "Finding ephemeral users")
	}

	for _, user := range matchingUsers {
		err = p.deleteUser(user)
		if err != nil {
			return bosherr.WrapError(err, "Deleting user")
		}
	}
	return nil
}

func (p linux) deleteUser(user string) (err error) {
	_, _, _, err = p.cmdRunner.RunCommand("userdel", "-r", user)
	return
}

func (p linux) findEphemeralUsersMatching(reg *regexp.Regexp) (matchingUsers []string, err error) {
	passwd, err := p.fs.ReadFileString("/etc/passwd")
	if err != nil {
		err = bosherr.WrapError(err, "Reading /etc/passwd")
		return
	}

	for _, line := range strings.Split(passwd, "\n") {
		user := strings.Split(line, ":")[0]
		matchesPrefix := strings.HasPrefix(user, boshsettings.EphemeralUserPrefix)
		matchesReg := reg.MatchString(user)

		if matchesPrefix && matchesReg {
			matchingUsers = append(matchingUsers, user)
		}
	}
	return
}

func (p linux) SetupRootDisk(ephemeralDiskPath string) error {
	//if there is ephemeral disk we can safely autogrow, if not we should not.
	if (ephemeralDiskPath == "") && (p.options.CreatePartitionIfNoEphemeralDisk == true) {
		p.logger.Info(logTag, "No Ephemeral Disk provided, Skipping growing of the Root Filesystem")
		return nil
	}

	// in case growpart is not available for another flavour of linux, don't stop the agent from running,
	// without this integration-test would not run since the bosh-lite vm doesn't have it
	if p.cmdRunner.CommandExists("growpart") == false {
		p.logger.Info(logTag, "The program 'growpart' is not installed, Root Filesystem cannot be grown")
		return nil
	}

	rootDevice, err := p.findRootDevicePath()
	if err != nil {
		return bosherr.WrapError(err, "findRootDevicePath")
	}

<<<<<<< HEAD
//	rootDeviceDiskSettings := boshsettings.DiskSettings{Path: rootDevice}
//	realPath, _, err := p.devicePathResolver.GetRealDevicePath(rootDeviceDiskSettings)
//	if err != nil {
//		return bosherr.WrapError(err, "Getting real device path")
//	}

=======
>>>>>>> 0006a1da
	_, _, _, err = p.cmdRunner.RunCommand(
		"growpart",
		rootDevice,
		"1",
	)

	if err != nil {
		return bosherr.WrapError(err, "growpart")
	}

	_, _, _, err = p.cmdRunner.RunCommand(
		"resize2fs",
		"-f",
		fmt.Sprintf("%s1", rootDevice),
	)

	if err != nil {
		return bosherr.WrapError(err, "resize2fs")
	}

	return nil
}

func (p linux) SetupSSH(publicKey, username string) error {
	homeDir, err := p.fs.HomeDir(username)
	if err != nil {
		return bosherr.WrapError(err, "Finding home dir for user")
	}

	sshPath := filepath.Join(homeDir, ".ssh")
	err = p.fs.MkdirAll(sshPath, sshDirPermissions)
	if err != nil {
		return bosherr.WrapError(err, "Making ssh directory")
	}
	err = p.fs.Chown(sshPath, username)
	if err != nil {
		return bosherr.WrapError(err, "Chowning ssh directory")
	}

	authKeysPath := filepath.Join(sshPath, "authorized_keys")
	err = p.fs.WriteFileString(authKeysPath, publicKey)
	if err != nil {
		return bosherr.WrapError(err, "Creating authorized_keys file")
	}

	err = p.fs.Chown(authKeysPath, username)
	if err != nil {
		return bosherr.WrapError(err, "Chowning key path")
	}
	err = p.fs.Chmod(authKeysPath, sshAuthKeysFilePermissions)
	if err != nil {
		return bosherr.WrapError(err, "Chmoding key path")
	}

	return nil
}

func (p linux) SetUserPassword(user, encryptedPwd string) (err error) {
	_, _, _, err = p.cmdRunner.RunCommand("usermod", "-p", encryptedPwd, user)
	if err != nil {
		err = bosherr.WrapError(err, "Shelling out to usermod")
	}
	return
}

func (p linux) SetupHostname(hostname string) (err error) {
	_, _, _, err = p.cmdRunner.RunCommand("hostname", hostname)
	if err != nil {
		err = bosherr.WrapError(err, "Shelling out to hostname")
		return
	}

	err = p.fs.WriteFileString("/etc/hostname", hostname)
	if err != nil {
		err = bosherr.WrapError(err, "Writing /etc/hostname")
		return
	}

	buffer := bytes.NewBuffer([]byte{})
	t := template.Must(template.New("etc-hosts").Parse(etcHostsTemplate))

	err = t.Execute(buffer, hostname)
	if err != nil {
		err = bosherr.WrapError(err, "Generating config from template")
		return
	}

	err = p.fs.WriteFile("/etc/hosts", buffer.Bytes())
	if err != nil {
		err = bosherr.WrapError(err, "Writing to /etc/hosts")
	}
	return
}

const etcHostsTemplate = `127.0.0.1 localhost {{ . }}

# The following lines are desirable for IPv6 capable hosts
::1 localhost ip6-localhost ip6-loopback {{ . }}
fe00::0 ip6-localnet
ff00::0 ip6-mcastprefix
ff02::1 ip6-allnodes
ff02::2 ip6-allrouters
ff02::3 ip6-allhosts
`

func (p linux) SetupLogrotate(groupName, basePath, size string) (err error) {
	buffer := bytes.NewBuffer([]byte{})
	t := template.Must(template.New("logrotate-d-config").Parse(etcLogrotateDTemplate))

	type logrotateArgs struct {
		BasePath string
		Size     string
	}

	err = t.Execute(buffer, logrotateArgs{basePath, size})
	if err != nil {
		err = bosherr.WrapError(err, "Generating logrotate config")
		return
	}

	err = p.fs.WriteFile(filepath.Join("/etc/logrotate.d", groupName), buffer.Bytes())
	if err != nil {
		err = bosherr.WrapError(err, "Writing to /etc/logrotate.d")
		return
	}

	return
}

// Logrotate config file - /etc/logrotate.d/<group-name>
// Stemcell stage logrotate_config configures logrotate to run every hour
const etcLogrotateDTemplate = `# Generated by bosh-agent

{{ .BasePath }}/data/sys/log/*.log {{ .BasePath }}/data/sys/log/*/*.log {{ .BasePath }}/data/sys/log/*/*/*.log {
  missingok
  rotate 7
  compress
  delaycompress
  copytruncate
  size={{ .Size }}
}
`

func (p linux) SetTimeWithNtpServers(servers []string) (err error) {
	serversFilePath := filepath.Join(p.dirProvider.BaseDir(), "/bosh/etc/ntpserver")
	if len(servers) == 0 {
		return
	}

	err = p.fs.WriteFileString(serversFilePath, strings.Join(servers, " "))
	if err != nil {
		err = bosherr.WrapErrorf(err, "Writing to %s", serversFilePath)
		return
	}

	// Make a best effort to sync time now but don't error
	_, _, _, _ = p.cmdRunner.RunCommand("ntpdate")
	return
}

func (p linux) SetupEphemeralDiskWithPath(realPath string) error {
	p.logger.Info(logTag, "Setting up ephemeral disk...")
	mountPoint := p.dirProvider.DataDir()

	mountPointGlob := path.Join(mountPoint, "*")
	contents, err := p.fs.Glob(mountPointGlob)
	if err != nil {
		return bosherr.WrapErrorf(err, "Globbing ephemeral disk mount point `%s'", mountPointGlob)
	}

	if contents != nil && len(contents) > 0 {
		// When agent bootstraps for the first time data directory should be empty.
		// It might be non-empty on subsequent agent restarts. The ephemeral disk setup
		// should be idempotent and partitioning will be skipped if disk is already
		// partitioned as needed. If disk is not partitioned as needed we still want to
		// partition it even if data directory is not empty.
		p.logger.Debug(logTag, "Existing ephemeral mount `%s' is not empty. Contents: %s", mountPoint, contents)
	}

	err = p.fs.MkdirAll(mountPoint, ephemeralDiskPermissions)
	if err != nil {
		return bosherr.WrapError(err, "Creating data dir")
	}

	var swapPartitionPath, dataPartitionPath string

	// Agent can only setup ephemeral data directory either on ephemeral device
	// or on separate root partition.
	// The real path can be empty if CPI did not provide ephemeral disk
	// or if the provided disk was not found.
	if realPath == "" {
		if !p.options.CreatePartitionIfNoEphemeralDisk {
			// Agent can not use root partition for ephemeral data directory.
			return bosherr.Error("No ephemeral disk found, cannot use root partition as ephemeral disk")
		}

		swapPartitionPath, dataPartitionPath, err = p.createEphemeralPartitionsOnRootDevice()
		if err != nil {
			return bosherr.WrapError(err, "Creating ephemeral partitions on root device")
		}
	} else {
		swapPartitionPath, dataPartitionPath, err = p.partitionEphemeralDisk(realPath)
		if err != nil {
			return bosherr.WrapError(err, "Partitioning ephemeral disk")
		}
	}

	p.logger.Info(logTag, "Formatting `%s' as swap", swapPartitionPath)
	err = p.diskManager.GetFormatter().Format(swapPartitionPath, boshdisk.FileSystemSwap)
	if err != nil {
		return bosherr.WrapError(err, "Formatting swap")
	}

	p.logger.Info(logTag, "Formatting `%s' as ext4", dataPartitionPath)
	err = p.diskManager.GetFormatter().Format(dataPartitionPath, boshdisk.FileSystemExt4)
	if err != nil {
		return bosherr.WrapError(err, "Formatting data partition with ext4")
	}

	p.logger.Info(logTag, "Mounting `%s' as swap", swapPartitionPath)
	err = p.diskManager.GetMounter().SwapOn(swapPartitionPath)
	if err != nil {
		return bosherr.WrapError(err, "Mounting swap")
	}

	p.logger.Info(logTag, "Mounting `%s' at `%s'", dataPartitionPath, mountPoint)
	err = p.diskManager.GetMounter().Mount(dataPartitionPath, mountPoint)
	if err != nil {
		return bosherr.WrapError(err, "Mounting data partition")
	}

	return nil
}

func (p linux) SetupRawEphemeralDisks(devices []boshsettings.DiskSettings) (err error) {
	p.logger.Info(logTag, "Setting up raw ephemeral disks")

	for i, device := range devices {
		if len(device.Path) == 0 {
			return bosherr.WrapError(errors.New("Path missing"), "Setting up raw ephemeral disks")
		}

		realPath, _, err := p.devicePathResolver.GetRealDevicePath(device)
		if err != nil {
			return bosherr.WrapError(err, "Getting real device path")
		}

		// check if device is already partitioned correctly
		stdout, _, _, err := p.cmdRunner.RunCommand(
			"parted",
			"-s",
			realPath,
			"p",
		)

		if err != nil {
			return bosherr.WrapError(err, "Setting up raw ephemeral disks")
		}

		if strings.Contains(stdout, "Partition Table: gpt") && strings.Contains(stdout, "raw-ephemeral-") {
			continue
		}

		// change to gpt partition type, change units to percentage, make partition with name and span from 0-100%
		p.logger.Info(logTag, "Creating partition on `%s'", realPath)
		_, _, _, err = p.cmdRunner.RunCommand(
			"parted",
			"-s",
			realPath,
			"mklabel",
			"gpt",
			"unit",
			"%",
			"mkpart",
			fmt.Sprintf("raw-ephemeral-%d", i),
			"0",
			"100",
		)

		if err != nil {
			return bosherr.WrapError(err, "Setting up raw ephemeral disks")
		}
	}

	return nil
}

func (p linux) SetupDataDir() error {
	dataDir := p.dirProvider.DataDir()

	sysDataDir := filepath.Join(dataDir, "sys")

	logDir := filepath.Join(sysDataDir, "log")
	err := p.fs.MkdirAll(logDir, logDirPermissions)
	if err != nil {
		return bosherr.WrapErrorf(err, "Making %s dir", logDir)
	}

	_, _, _, err = p.cmdRunner.RunCommand("chown", "root:vcap", sysDataDir)
	if err != nil {
		return bosherr.WrapErrorf(err, "chown %s", sysDataDir)
	}

	_, _, _, err = p.cmdRunner.RunCommand("chown", "root:vcap", logDir)
	if err != nil {
		return bosherr.WrapErrorf(err, "chown %s", logDir)
	}

	err = p.setupRunDir(sysDataDir)
	if err != nil {
		return err
	}

	sysDir := filepath.Join(filepath.Dir(dataDir), "sys")
	err = p.fs.Symlink(sysDataDir, sysDir)
	if err != nil {
		return bosherr.WrapErrorf(err, "Symlinking '%s' to '%s'", sysDir, sysDataDir)
	}

	return nil
}

func (p linux) setupRunDir(sysDir string) error {
	runDir := filepath.Join(sysDir, "run")

	runDirIsMounted, err := p.IsMountPoint(runDir)
	if err != nil {
		return bosherr.WrapErrorf(err, "Checking for mount point %s", runDir)
	}

	if !runDirIsMounted {
		err = p.fs.MkdirAll(runDir, runDirPermissions)
		if err != nil {
			return bosherr.WrapErrorf(err, "Making %s dir", runDir)
		}

		err = p.diskManager.GetMounter().Mount("tmpfs", runDir, "-t", "tmpfs", "-o", "size=1m")
		if err != nil {
			return bosherr.WrapErrorf(err, "Mounting tmpfs to %s", runDir)
		}

		_, _, _, err = p.cmdRunner.RunCommand("chown", "root:vcap", runDir)
		if err != nil {
			return bosherr.WrapErrorf(err, "chown %s", runDir)
		}
	}

	return nil
}

func (p linux) SetupTmpDir() error {
	systemTmpDir := "/tmp"
	boshTmpDir := p.dirProvider.TmpDir()
	boshRootTmpPath := filepath.Join(p.dirProvider.DataDir(), "root_tmp")

	err := p.fs.MkdirAll(boshTmpDir, tmpDirPermissions)
	if err != nil {
		return bosherr.WrapError(err, "Creating temp dir")
	}

	err = os.Setenv("TMPDIR", boshTmpDir)
	if err != nil {
		return bosherr.WrapError(err, "Setting TMPDIR")
	}

	err = p.changeTmpDirPermissions(systemTmpDir)
	if err != nil {
		return err
	}

	// /var/tmp is used for preserving temporary files between system reboots
	_, _, _, err = p.cmdRunner.RunCommand("chmod", "0700", "/var/tmp")
	if err != nil {
		return bosherr.WrapError(err, "chmod /var/tmp")
	}

	if p.options.UseDefaultTmpDir {
		return nil
	}

	systemTmpDirIsMounted, err := p.IsMountPoint(systemTmpDir)
	if err != nil {
		return bosherr.WrapErrorf(err, "Checking for mount point %s", systemTmpDir)
	}

	if !systemTmpDirIsMounted {
		// If it's not mounted on /tmp, blow it away
		_, _, _, err = p.cmdRunner.RunCommand("truncate", "-s", "128M", boshRootTmpPath)
		if err != nil {
			return bosherr.WrapError(err, "Truncating root tmp dir")
		}

		_, _, _, err = p.cmdRunner.RunCommand("chmod", "0700", boshRootTmpPath)
		if err != nil {
			return bosherr.WrapError(err, "Chmoding root tmp dir")
		}

		_, _, _, err = p.cmdRunner.RunCommand("mke2fs", "-t", "ext4", "-m", "1", "-F", boshRootTmpPath)
		if err != nil {
			return bosherr.WrapError(err, "Creating root tmp dir filesystem")
		}

		err = p.diskManager.GetMounter().Mount(boshRootTmpPath, systemTmpDir, "-t", "ext4", "-o", "loop")
		if err != nil {
			return bosherr.WrapError(err, "Mounting root tmp dir over /tmp")
		}

		// Change permissions for new mount point
		err = p.changeTmpDirPermissions(systemTmpDir)
		if err != nil {
			return err
		}
	}

	return nil
}

func (p linux) changeTmpDirPermissions(path string) error {
	_, _, _, err := p.cmdRunner.RunCommand("chown", "root:vcap", path)
	if err != nil {
		return bosherr.WrapErrorf(err, "chown %s", path)
	}

	_, _, _, err = p.cmdRunner.RunCommand("chmod", "0770", path)
	if err != nil {
		return bosherr.WrapErrorf(err, "chmod %s", path)
	}

	return nil
}

func (p linux) MountPersistentDisk(diskSetting boshsettings.DiskSettings, mountPoint string) error {
	p.logger.Debug(logTag, "Mounting persistent disk %s at %s", diskSetting.Path, mountPoint)

	err := p.fs.MkdirAll(mountPoint, persistentDiskPermissions)
	if err != nil {
		return bosherr.WrapErrorf(err, "Creating directory %s", mountPoint)
	}

	realPath, _, err := p.devicePathResolver.GetRealDevicePath(diskSetting)
	if err != nil {
		return bosherr.WrapError(err, "Getting real device path")
	}

	if !p.options.UsePreformattedPersistentDisk {
		partitions := []boshdisk.Partition{
			{Type: boshdisk.PartitionTypeLinux},
		}

		err = p.diskManager.GetPartitioner().Partition(realPath, partitions)
		if err != nil {
			return bosherr.WrapError(err, "Partitioning disk")
		}

		partitionPath := realPath + "1"

		err = p.diskManager.GetFormatter().Format(partitionPath, boshdisk.FileSystemExt4)
		if err != nil {
			return bosherr.WrapError(err, "Formatting partition with ext4")
		}

		realPath = partitionPath
	}

	err = p.diskManager.GetMounter().Mount(realPath, mountPoint)
	if err != nil {
		return bosherr.WrapError(err, "Mounting partition")
	}

	return nil
}

func (p linux) UnmountPersistentDisk(diskSettings boshsettings.DiskSettings) (bool, error) {
	p.logger.Debug(logTag, "Unmounting persistent disk %s", diskSettings.Path)

	realPath, timedOut, err := p.devicePathResolver.GetRealDevicePath(diskSettings)
	if timedOut {
		return false, nil
	}
	if err != nil {
		return false, bosherr.WrapError(err, "Getting real device path")
	}

	if !p.options.UsePreformattedPersistentDisk {
		realPath += "1"
	}

	return p.diskManager.GetMounter().Unmount(realPath)
}

func (p linux) GetEphemeralDiskPath(diskSettings boshsettings.DiskSettings) string {
	if len(diskSettings.Path) == 0 {
		return ""
	}

	realPath, _, err := p.devicePathResolver.GetRealDevicePath(diskSettings)
	if err != nil {
		return ""
	}

	return realPath
}

func (p linux) IsMountPoint(path string) (bool, error) {
	return p.diskManager.GetMounter().IsMountPoint(path)
}

func (p linux) MigratePersistentDisk(fromMountPoint, toMountPoint string) (err error) {
	p.logger.Debug(logTag, "Migrating persistent disk %v to %v", fromMountPoint, toMountPoint)

	err = p.diskManager.GetMounter().RemountAsReadonly(fromMountPoint)
	if err != nil {
		err = bosherr.WrapError(err, "Remounting persistent disk as readonly")
		return
	}

	// Golang does not implement a file copy that would allow us to preserve dates...
	// So we have to shell out to tar to perform the copy instead of delegating to the FileSystem
	tarCopy := fmt.Sprintf("(tar -C %s -cf - .) | (tar -C %s -xpf -)", fromMountPoint, toMountPoint)
	_, _, _, err = p.cmdRunner.RunCommand("sh", "-c", tarCopy)
	if err != nil {
		err = bosherr.WrapError(err, "Copying files from old disk to new disk")
		return
	}

	_, err = p.diskManager.GetMounter().Unmount(fromMountPoint)
	if err != nil {
		err = bosherr.WrapError(err, "Unmounting old persistent disk")
		return
	}

	err = p.diskManager.GetMounter().Remount(toMountPoint, fromMountPoint)
	if err != nil {
		err = bosherr.WrapError(err, "Remounting new disk on original mountpoint")
	}
	return
}

func (p linux) IsPersistentDiskMounted(diskSettings boshsettings.DiskSettings) (bool, error) {
	p.logger.Debug(logTag, "Checking whether persistent disk %s is mounted", diskSettings.Path)
	realPath, timedOut, err := p.devicePathResolver.GetRealDevicePath(diskSettings)
	if timedOut {
		p.logger.Debug(logTag, "Timed out resolving device path %s, ignoring", diskSettings.Path)
		return false, nil
	}
	if err != nil {
		return false, bosherr.WrapError(err, "Getting real device path")
	}

	if !p.options.UsePreformattedPersistentDisk {
		realPath += "1"
	}

	return p.diskManager.GetMounter().IsMounted(realPath)
}

func (p linux) StartMonit() error {
	err := p.fs.Symlink(filepath.Join("/etc", "sv", "monit"), filepath.Join("/etc", "service", "monit"))
	if err != nil {
		return bosherr.WrapError(err, "Symlinking /etc/service/monit to /etc/sv/monit")
	}

	err = p.monitRetryStrategy.Try()
	if err != nil {
		return bosherr.WrapError(err, "Retrying to start monit")
	}

	return nil
}

func (p linux) SetupMonitUser() error {
	monitUserFilePath := filepath.Join(p.dirProvider.BaseDir(), "monit", "monit.user")
	if !p.fs.FileExists(monitUserFilePath) {
		err := p.fs.WriteFileString(monitUserFilePath, "vcap:random-password")
		if err != nil {
			return bosherr.WrapError(err, "Writing monit user file")
		}
	}

	return nil
}

func (p linux) GetMonitCredentials() (username, password string, err error) {
	monitUserFilePath := filepath.Join(p.dirProvider.BaseDir(), "monit", "monit.user")
	credContent, err := p.fs.ReadFileString(monitUserFilePath)
	if err != nil {
		err = bosherr.WrapError(err, "Reading monit user file")
		return
	}

	credParts := strings.SplitN(credContent, ":", 2)
	if len(credParts) != 2 {
		err = bosherr.Error("Malformated monit user file, expecting username and password separated by ':'")
		return
	}

	username = credParts[0]
	password = credParts[1]
	return
}

func (p linux) PrepareForNetworkingChange() error {
	err := p.fs.RemoveAll("/etc/udev/rules.d/70-persistent-net.rules")
	if err != nil {
		return bosherr.WrapError(err, "Removing network rules file")
	}

	return nil
}

func (p linux) GetDefaultNetwork() (boshsettings.Network, error) {
	return p.defaultNetworkResolver.GetDefaultNetwork()
}

func (p linux) calculateEphemeralDiskPartitionSizes(diskSizeInBytes uint64) (uint64, uint64, error) {
	memStats, err := p.collector.GetMemStats()
	if err != nil {
		return uint64(0), uint64(0), bosherr.WrapError(err, "Getting mem stats")
	}

	totalMemInBytes := memStats.Total

	var swapSizeInBytes uint64
	if totalMemInBytes > diskSizeInBytes/2 {
		swapSizeInBytes = diskSizeInBytes / 2
	} else {
		swapSizeInBytes = totalMemInBytes
	}

	linuxSizeInBytes := diskSizeInBytes - swapSizeInBytes
	return swapSizeInBytes, linuxSizeInBytes, nil
}

func (p linux) findRootDevicePath() (string, error) {
	mounts, err := p.diskManager.GetMountsSearcher().SearchMounts()

	if err != nil {
		return "", bosherr.WrapError(err, "Searching mounts")
	}

	for _, mount := range mounts {
		if mount.MountPoint == "/" && strings.HasPrefix(mount.PartitionPath, "/dev/") {
			p.logger.Debug(logTag, "Found root partition: `%s'", mount.PartitionPath)

			stdout, _, _, err := p.cmdRunner.RunCommand("readlink", "-f", mount.PartitionPath)
			if err != nil {
				return "", bosherr.WrapError(err, "Shelling out to readlink")
			}
			rootPartition := strings.Trim(stdout, "\n")
			p.logger.Debug(logTag, "Symlink is: `%s'", rootPartition)

			validRootPartition := regexp.MustCompile(`^/dev/[a-z]+1$`)
			if !validRootPartition.MatchString(rootPartition) {
				return "", bosherr.Error("Root partition is not the first partition")
			}

			return strings.Trim(rootPartition, "1"), nil
		}
	}

	return "", bosherr.Error("Getting root partition device")
}

func (p linux) createEphemeralPartitionsOnRootDevice() (string, string, error) {
	p.logger.Info(logTag, "Creating swap & ephemeral partitions on root disk...")
	p.logger.Debug(logTag, "Determining root device")

	rootDevicePath, err := p.findRootDevicePath()
	if err != nil {
		return "", "", bosherr.WrapError(err, "Finding root partition device")
	}
	p.logger.Debug(logTag, "Found root device `%s'", rootDevicePath)

	p.logger.Debug(logTag, "Getting remaining size of `%s'", rootDevicePath)
	remainingSizeInBytes, err := p.diskManager.GetRootDevicePartitioner().GetDeviceSizeInBytes(rootDevicePath)
	if err != nil {
		return "", "", bosherr.WrapError(err, "Getting root device remaining size")
	}

	if remainingSizeInBytes < minRootEphemeralSpaceInBytes {
		return "", "", newInsufficientSpaceError(remainingSizeInBytes, minRootEphemeralSpaceInBytes)
	}

	p.logger.Debug(logTag, "Calculating partition sizes of `%s', remaining size: %dB", rootDevicePath, remainingSizeInBytes)
	swapSizeInBytes, linuxSizeInBytes, err := p.calculateEphemeralDiskPartitionSizes(remainingSizeInBytes)
	if err != nil {
		return "", "", bosherr.WrapError(err, "Calculating partition sizes")
	}

	partitions := []boshdisk.Partition{
		{SizeInBytes: swapSizeInBytes, Type: boshdisk.PartitionTypeSwap},
		{SizeInBytes: linuxSizeInBytes, Type: boshdisk.PartitionTypeLinux},
	}

	for _, partition := range partitions {
		p.logger.Info(logTag, "Partitioning root device `%s': %s", rootDevicePath, partition)
	}

	err = p.diskManager.GetRootDevicePartitioner().Partition(rootDevicePath, partitions)
	if err != nil {
		return "", "", bosherr.WrapErrorf(err, "Partitioning root device `%s'", rootDevicePath)
	}

	swapPartitionPath := rootDevicePath + "2"
	dataPartitionPath := rootDevicePath + "3"
	return swapPartitionPath, dataPartitionPath, nil
}

func (p linux) partitionEphemeralDisk(realPath string) (string, string, error) {
	p.logger.Info(logTag, "Creating swap & ephemeral partitions on ephemeral disk...")
	p.logger.Debug(logTag, "Getting device size of `%s'", realPath)
	diskSizeInBytes, err := p.diskManager.GetPartitioner().GetDeviceSizeInBytes(realPath)
	if err != nil {
		return "", "", bosherr.WrapError(err, "Getting device size")
	}

	p.logger.Debug(logTag, "Calculating ephemeral disk partition sizes of `%s' with total disk size %dB", realPath, diskSizeInBytes)
	swapSizeInBytes, linuxSizeInBytes, err := p.calculateEphemeralDiskPartitionSizes(diskSizeInBytes)
	if err != nil {
		return "", "", bosherr.WrapError(err, "Calculating partition sizes")
	}

	partitions := []boshdisk.Partition{
		{SizeInBytes: swapSizeInBytes, Type: boshdisk.PartitionTypeSwap},
		{SizeInBytes: linuxSizeInBytes, Type: boshdisk.PartitionTypeLinux},
	}

	p.logger.Info(logTag, "Partitioning ephemeral disk `%s' with %s", realPath, partitions)
	err = p.diskManager.GetPartitioner().Partition(realPath, partitions)
	if err != nil {
		return "", "", bosherr.WrapErrorf(err, "Partitioning ephemeral disk `%s'", realPath)
	}

	swapPartitionPath := realPath + "1"
	dataPartitionPath := realPath + "2"
	return swapPartitionPath, dataPartitionPath, nil
}

type insufficientSpaceError struct {
	spaceFound    uint64
	spaceRequired uint64
}

func newInsufficientSpaceError(spaceFound, spaceRequired uint64) insufficientSpaceError {
	return insufficientSpaceError{
		spaceFound:    spaceFound,
		spaceRequired: spaceRequired,
	}
}

func (i insufficientSpaceError) Error() string {
	return fmt.Sprintf("Insufficient remaining disk space (%dB) for ephemeral partition (min: %dB)", i.spaceFound, i.spaceRequired)
}<|MERGE_RESOLUTION|>--- conflicted
+++ resolved
@@ -290,15 +290,6 @@
 		return bosherr.WrapError(err, "findRootDevicePath")
 	}
 
-<<<<<<< HEAD
-//	rootDeviceDiskSettings := boshsettings.DiskSettings{Path: rootDevice}
-//	realPath, _, err := p.devicePathResolver.GetRealDevicePath(rootDeviceDiskSettings)
-//	if err != nil {
-//		return bosherr.WrapError(err, "Getting real device path")
-//	}
-
-=======
->>>>>>> 0006a1da
 	_, _, _, err = p.cmdRunner.RunCommand(
 		"growpart",
 		rootDevice,
